--- conflicted
+++ resolved
@@ -19,7 +19,6 @@
             lazy_fixture("load_mnist_model"),
             lazy_fixture("load_mnist_images"),
             {
-<<<<<<< HEAD
                 "init": {
                     "perturb_func": baseline_replacement_by_indices,
                     "nr_runs": 10,
@@ -36,27 +35,13 @@
                         "method": "Saliency",
                     },
                 },
-=======
-                "perturb_func": baseline_replacement_by_indices,
-                "nr_runs": 10,
-                "perturb_baseline": "mean",
-                "similarity_func": correlation_spearman,
-                "normalise": True,
-                "explain_func": explain,
-                "method": "Saliency",
-                "max_steps_per_input": 2,
-                "disable_warnings": False,
-                "display_progressbar": False,
-                "return_aggregate": True,
->>>>>>> 6f7ced11
-            },
-            {"min": -1.0, "max": 1.0},
-        ),
-        (
-            lazy_fixture("load_mnist_model"),
-            lazy_fixture("load_mnist_images"),
-            {
-<<<<<<< HEAD
+            },
+            {"min": -1.0, "max": 1.0},
+        ),
+        (
+            lazy_fixture("load_mnist_model"),
+            lazy_fixture("load_mnist_images"),
+            {
                 "init": {
                     "perturb_func": baseline_replacement_by_indices,
                     "nr_runs": 10,
@@ -74,20 +59,6 @@
                         "method": "Saliency",
                     },
                 },
-=======
-                "perturb_func": baseline_replacement_by_indices,
-                "nr_runs": 10,
-                "perturb_baseline": "mean",
-                "similarity_func": correlation_spearman,
-                "normalise": True,
-                "explain_func": explain,
-                "method": "Saliency",
-                "max_steps_per_input": 2,
-                "disable_warnings": False,
-                "display_progressbar": False,
-                "softmax": True,
-                "return_aggregate": True,
->>>>>>> 6f7ced11
             },
             {"min": -1.0, "max": 1.0},
         ),
@@ -241,7 +212,6 @@
             lazy_fixture("load_mnist_model"),
             lazy_fixture("load_mnist_images"),
             {
-<<<<<<< HEAD
                 "init": {
                     "perturb_func": baseline_replacement_by_indices,
                     "perturb_baseline": "mean",
@@ -255,18 +225,6 @@
                 "call": {
                     "explain_func": explain,
                 },
-=======
-                "perturb_func": baseline_replacement_by_indices,
-                "perturb_baseline": "mean",
-                "explain_func": explain,
-                "nr_runs": 10,
-                "similarity_func": correlation_spearman,
-                "normalise": True,
-                "subset_size": 784,
-                "disable_warnings": False,
-                "display_progressbar": False,
-                "return_aggregate": False,
->>>>>>> 6f7ced11
             },
             {"exception": ValueError},
         ),
@@ -332,7 +290,6 @@
             lazy_fixture("load_mnist_model"),
             lazy_fixture("load_mnist_images"),
             {
-<<<<<<< HEAD
                 "init": {
                     "perturb_func": baseline_replacement_by_indices,
                     "features_in_step": 28,
@@ -349,19 +306,6 @@
                         "method": "Saliency",
                     },
                 },
-=======
-                "perturb_func": baseline_replacement_by_indices,
-                "features_in_step": 28,
-                "perturb_baseline": "uniform",
-                "normalise": True,
-                "explain_func": explain,
-                "method": "Saliency",
-                "max_steps_per_input": 2,
-                "disable_warnings": False,
-                "display_progressbar": False,
-                "softmax": False,
-                "return_aggregate": True,
->>>>>>> 6f7ced11
             },
             {"min": -1.0, "max": 1.0},
         ),
@@ -439,7 +383,6 @@
             lazy_fixture("load_mnist_model"),
             lazy_fixture("load_mnist_images"),
             {
-<<<<<<< HEAD
                 "init": {
                     "perturb_func": baseline_replacement_by_indices,
                     "features_in_step": 28,
@@ -456,19 +399,6 @@
                         "method": "Saliency",
                     },
                 },
-=======
-                "perturb_func": baseline_replacement_by_indices,
-                "features_in_step": 28,
-                "perturb_baseline": "uniform",
-                "normalise": True,
-                "explain_func": explain,
-                "method": "Saliency",
-                "max_steps_per_input": 2,
-                "disable_warnings": True,
-                "display_progressbar": True,
-                "softmax": False,
-                "return_aggregate": True,
->>>>>>> 6f7ced11
             },
             {"min": -1.0, "max": 1.0},
         ),
@@ -542,7 +472,6 @@
             lazy_fixture("load_mnist_model"),
             lazy_fixture("load_mnist_images"),
             {
-<<<<<<< HEAD
                 "init": {
                     "perturb_baseline": "mean",
                     "segmentation_method": "slic",
@@ -557,17 +486,6 @@
                         "method": "Saliency",
                     },
                 },
-=======
-                "perturb_baseline": "mean",
-                "segmentation_method": "slic",
-                "normalise": True,
-                "explain_func": explain,
-                "method": "Saliency",
-                "max_steps_per_input": 2,
-                "disable_warnings": False,
-                "display_progressbar": False,
-                "return_aggregate": True,
->>>>>>> 6f7ced11
             },
             {"min": 0.0, "max": 80.0},
         ),
@@ -597,7 +515,6 @@
             lazy_fixture("load_mnist_model"),
             lazy_fixture("load_mnist_images"),
             {
-<<<<<<< HEAD
                 "init": {
                     "perturb_baseline": "mean",
                     "segmentation_method": "slic",
@@ -612,17 +529,6 @@
                         "method": "Saliency",
                     },
                 },
-=======
-                "perturb_baseline": "mean",
-                "segmentation_method": "slic",
-                "normalise": True,
-                "explain_func": explain,
-                "method": "Saliency",
-                "max_steps_per_input": 2,
-                "disable_warnings": True,
-                "display_progressbar": True,
-                "return_aggregate": True,
->>>>>>> 6f7ced11
             },
             {"min": 0.0, "max": 80.0},
         ),
@@ -631,7 +537,6 @@
             lazy_fixture("almost_uniform_1d"),
             {
                 "a_batch_generate": False,
-<<<<<<< HEAD
                 "init": {
                     "perturb_baseline": "mean",
                     "segmentation_method": "slic",
@@ -642,9 +547,6 @@
                 },
                 "call": {
                 },
-=======
-                "return_aggregate": True,
->>>>>>> 6f7ced11
             },
             {"exception": ValueError},
         ),
@@ -710,7 +612,6 @@
             lazy_fixture("load_mnist_model"),
             lazy_fixture("load_mnist_images"),
             {
-<<<<<<< HEAD
                 "init": {
                     "perturb_func": baseline_replacement_by_indices,
                     "features_in_step": 28,
@@ -726,18 +627,6 @@
                         "method": "Saliency",
                     },
                 },
-=======
-                "perturb_func": baseline_replacement_by_indices,
-                "features_in_step": 28,
-                "perturb_baseline": "black",
-                "normalise": True,
-                "explain_func": explain,
-                "method": "Saliency",
-                "max_steps_per_input": 2,
-                "disable_warnings": False,
-                "display_progressbar": False,
-                "return_aggregate": True,
->>>>>>> 6f7ced11
             },
             {"allowed_dtypes": [True, False]},
         ),
@@ -788,7 +677,6 @@
             lazy_fixture("load_mnist_model"),
             lazy_fixture("load_mnist_images"),
             {
-<<<<<<< HEAD
                 "init": {
                     "perturb_func": baseline_replacement_by_indices,
                     "features_in_step": 28,
@@ -804,18 +692,6 @@
                         "method": "Saliency",
                     },
                 },
-=======
-                "perturb_func": baseline_replacement_by_indices,
-                "features_in_step": 28,
-                "perturb_baseline": "black",
-                "normalise": True,
-                "explain_func": explain,
-                "method": "Saliency",
-                "max_steps_per_input": 2,
-                "disable_warnings": True,
-                "display_progressbar": True,
-                "return_aggregate": True,
->>>>>>> 6f7ced11
             },
             {"allowed_dtypes": [True, False]},
         ),
@@ -867,7 +743,7 @@
         a_batch = data["a_batch"]
     else:
         a_batch = None
-    scores = MonotonicityArya(**init_params)(
+    scores = Monotonicity(**init_params)(
         model=model,
         x_batch=x_batch,
         y_batch=y_batch,
@@ -913,7 +789,6 @@
             lazy_fixture("load_mnist_images"),
             {
                 "a_batch_generate": False,
-<<<<<<< HEAD
                 "init": {
                     "eps": 1e-5,
                     "nr_samples": 10,
@@ -932,9 +807,6 @@
                         "method": "Saliency",
                     },
                 },
-=======
-                "return_aggregate": True,
->>>>>>> 6f7ced11
             },
             1.0,
         ),
@@ -962,7 +834,7 @@
         ),
     ],
 )
-def test_monotonicity_nguyen(
+def test_monotonicity_correlation(
     model,
     data: np.ndarray,
     params: dict,
@@ -989,7 +861,7 @@
         a_batch = data["a_batch"]
     else:
         a_batch = None
-    scores = MonotonicityNguyen(**init_params)(
+    scores = MonotonicityCorrelation(**init_params)(
         model=model,
         x_batch=x_batch,
         y_batch=y_batch,
@@ -1290,7 +1162,6 @@
             {
                 "a_batch_generate": False,
                 "return_auc": False,
-<<<<<<< HEAD
                 "init": {
                     "perturb_baseline": "mean",
                     "patch_size": 7,
@@ -1305,9 +1176,6 @@
                         "method": "Saliency",
                     },
                 },
-=======
-                "return_aggregate": True,
->>>>>>> 6f7ced11
             },
             {"min": -1.0, "max": 1.0},
         ),
@@ -1434,7 +1302,6 @@
             lazy_fixture("load_mnist_images"),
             {
                 "return_auc": False,
-<<<<<<< HEAD
                 "init": {
                     "perturb_baseline": "mean",
                     "patch_size": 7,
@@ -1450,9 +1317,6 @@
                         "method": "Saliency",
                     },
                 },
-=======
-                "return_aggregate": True,
->>>>>>> 6f7ced11
             },
             {"min": 0.0, "max": 1.0},
         ),
@@ -1547,7 +1411,6 @@
             lazy_fixture("load_mnist_images"),
             {
                 "return_auc": True,
-<<<<<<< HEAD
                 "init": {
                     "perturb_baseline": "mean",
                     "patch_size": 7,
@@ -1563,9 +1426,6 @@
                         "method": "Saliency",
                     },
                 },
-=======
-                "return_aggregate": True,
->>>>>>> 6f7ced11
             },
             {"min": 0.0, "max": 100.0},
         ),
@@ -1698,7 +1558,6 @@
             lazy_fixture("load_mnist_images"),
             {
                 "a_batch_generate": False,
-<<<<<<< HEAD
                 "init": {
                     "perturb_baseline": "black",
                     "n_max_percentage": 0.7,
@@ -1715,9 +1574,6 @@
                         "method": "Gradient",
                     },
                 },
-=======
-                "return_aggregate": True,
->>>>>>> 6f7ced11
             },
             {"min": -1.0, "max": 1.0},
         ),
@@ -1838,7 +1694,6 @@
             lazy_fixture("load_mnist_model"),
             lazy_fixture("load_mnist_images"),
             {
-<<<<<<< HEAD
                 "init": {
                     "perturb_func": baseline_replacement_by_indices,
                     "aggregate": False,
@@ -1854,24 +1709,13 @@
                         "method": "Saliency",
                     },
                 },
-=======
-                "perturb_func": baseline_replacement_by_indices,
-                "return_aggregate": False,
-                "normalise": True,
-                "explain_func": explain,
-                "method": "Saliency",
-                "abs": True,
-                "disable_warnings": False,
-                "display_progressbar": False,
->>>>>>> 6f7ced11
-            },
-            {"min": -1.0, "max": 1.0},
-        ),
-        (
-            lazy_fixture("load_mnist_model"),
-            lazy_fixture("load_mnist_images"),
-            {
-<<<<<<< HEAD
+            },
+            {"min": -1.0, "max": 1.0},
+        ),
+        (
+            lazy_fixture("load_mnist_model"),
+            lazy_fixture("load_mnist_images"),
+            {
                 "a_batch_generate": False,
                 "init": {
                     "perturb_func": baseline_replacement_by_indices,
@@ -1888,16 +1732,6 @@
                         "method": "Saliency",
                     },
                 },
-=======
-                "perturb_func": baseline_replacement_by_indices,
-                "return_aggregate": True,
-                "normalise": False,
-                "explain_func": explain,
-                "method": "Saliency",
-                "abs": False,
-                "disable_warnings": False,
-                "display_progressbar": False,
->>>>>>> 6f7ced11
             },
             {"min": -1.0, "max": 1.0},
         ),
@@ -1966,7 +1800,6 @@
             lazy_fixture("load_mnist_model"),
             lazy_fixture("load_mnist_images"),
             {
-<<<<<<< HEAD
                 "init": {
                     "perturb_func": noisy_linear_imputation,
                     "similarity_func": correlation_spearman,
@@ -1983,17 +1816,6 @@
                         "method": "Saliency",
                     },
                 },
-=======
-                "perturb_func": noisy_linear_imputation,
-                "similarity_func": correlation_spearman,
-                "normalise": True,
-                "explain_func": explain,
-                "method": "Saliency",
-                "abs": True,
-                "disable_warnings": False,
-                "display_progressbar": False,
-                "percentages": list(range(1, 100, 4)),
->>>>>>> 6f7ced11
             },
             {"min": 0.0, "max": 1.0},
         ),
@@ -2001,7 +1823,6 @@
             lazy_fixture("load_mnist_model"),
             lazy_fixture("load_mnist_images"),
             {
-<<<<<<< HEAD
                 "a_batch_generate": False,
                 "init": {
                     "perturb_func": noisy_linear_imputation,
@@ -2019,18 +1840,6 @@
                         "method": "Saliency",
                     },
                 },
-=======
-                "perturb_func": noisy_linear_imputation,
-                "similarity_func": correlation_spearman,
-                "normalise": True,
-                "explain_func": explain,
-                "method": "Saliency",
-                "abs": True,
-                "disable_warnings": False,
-                "display_progressbar": False,
-                "percentages": list(range(1, 100, 5)),
-                "a_batch_generate": False,
->>>>>>> 6f7ced11
             },
             {"min": 0.0, "max": 1.0},
         ),
@@ -2063,12 +1872,7 @@
         a_batch = data["a_batch"]
     else:
         a_batch = None
-<<<<<<< HEAD
     scores = ROAD(**init_params)(
-=======
-
-    scores = ROAD(**params)(
->>>>>>> 6f7ced11
         model=model,
         x_batch=x_batch,
         y_batch=y_batch,
@@ -2076,14 +1880,6 @@
         **call_params,
     )
 
-<<<<<<< HEAD
-    max_ind = max(scores)
-    min_ind = min(scores)
-
-    assert (scores[min_ind] <= expected["max"]) & (
-        scores[max_ind] >= expected["min"]
-    ), "Test failed."
-=======
     assert all(s <= expected["max"] for s in scores) & (
         all(s >= expected["min"] for s in scores)
     ), "Test failed."
@@ -2094,35 +1890,47 @@
     "model,data,params,expected",
     [
         (
-            lazy_fixture("load_mnist_model"),
-            lazy_fixture("load_mnist_images"),
-            {
-                "nr_steps": 10,
-                "patch_size": 7,
-                "explain_func": explain,
-                "method": "Saliency",
-                "threshold": 0.1,
-                "disable_warnings": False,
-                "display_progressbar": False,
-                "a_batch_generate": False,
-            },
-            {"min": 0.0, "max": 1.0},
-        ),
-        (
-            lazy_fixture("load_mnist_model"),
-            lazy_fixture("load_mnist_images"),
-            {
-                "nr_steps": 10,
-                "patch_size": 7,
-                "explain_func": explain,
-                "method": "Saliency",
-                "threshold": 0.6,
-                "disable_warnings": False,
-                "display_progressbar": False,
-                "a_batch_generate": True,
-                "return_aggregate": False,
-            },
-            {"min": 0.0, "max": 1.0},
+                lazy_fixture("load_mnist_model"),
+                lazy_fixture("load_mnist_images"),
+                {
+                    "init": {
+                        "threshold": 0.2,
+                        "normalise": False,
+                        "abs": False,
+                        "disable_warnings": False,
+                        "display_progressbar": False,
+                        "img_size": 28 * 28,
+                    },
+                    "call": {
+                        "explain_func": explain,
+                        "explain_func_kwargs": {
+                            "method": "Saliency",
+                        },
+                    },
+                },
+                {"min": 0.0, "max": 1.0},
+        ),
+        (
+                lazy_fixture("load_mnist_model"),
+                lazy_fixture("load_mnist_images"),
+                {
+                    "a_batch_generate": False,
+                    "init": {
+                        "threshold": 0.6,
+                        "normalise": True,
+                        "abs": True,
+                        "disable_warnings": False,
+                        "display_progressbar": False,
+                        "img_size": 28 * 28,
+                    },
+                    "call": {
+                        "explain_func": explain,
+                        "explain_func_kwargs": {
+                            "method": "Saliency",
+                        },
+                    },
+                },
+                {"min": 0.0, "max": 1.0},
         ),
     ],
 )
@@ -2136,6 +1944,10 @@
         data["x_batch"],
         data["y_batch"],
     )
+
+    init_params = params.get("init", {})
+    call_params = params.get("call", {})
+
     if params.get("a_batch_generate", True):
         explain = params["explain_func"]
         a_batch = explain(
@@ -2151,21 +1963,20 @@
 
     if "exception" in expected:
         with pytest.raises(expected["exception"]):
-            scores = Sufficiency(**params)(
+            scores = Sufficiency(**init_params)(
                 model=model,
                 x_batch=x_batch,
                 y_batch=y_batch,
                 a_batch=a_batch,
-                **params,
+                **call_params,
             )[0]
         return
 
-    scores = Sufficiency(**params)(
+    scores = Sufficiency(**init_params)(
         model=model,
         x_batch=x_batch,
         y_batch=y_batch,
         a_batch=a_batch,
-        **params,
+        **call_params,
     )[0]
-    assert (scores >= expected["min"]) & (scores <= expected["max"]), "Test failed."
->>>>>>> 6f7ced11
+    assert (scores >= expected["min"]) & (scores <= expected["max"]), "Test failed."