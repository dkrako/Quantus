--- conflicted
+++ resolved
@@ -10,7 +10,6 @@
 from ...quantus.helpers import perturb_func
 from ...quantus.helpers.explanation_func import explain
 
-"""
 
 @pytest.mark.faithfulness
 @pytest.mark.parametrize(
@@ -852,7 +851,7 @@
         a_batch = data["a_batch"]
     else:
         a_batch = None
-    
+
     metric = PixelFlipping(**params)
 
     scores = metric(
@@ -997,7 +996,7 @@
         a_batch = None
 
     metric = RegionPerturbation(**params)
-    
+
     scores = metric(
         model=model,
         x_batch=x_batch,
@@ -1015,7 +1014,6 @@
                     for _, s_list in scores.items()
                         for s in s_list]), "Test failed."
 
-"""
 
 @pytest.mark.faithfulness
 @pytest.mark.parametrize(
@@ -1179,7 +1177,6 @@
                     for _, s_list in scores.items()
                         for s in s_list]), "Test failed."
 
-"""
 
 @pytest.mark.faithfulness
 @pytest.mark.parametrize(
@@ -1324,7 +1321,6 @@
         ((s >= expected["min"]) & (s <= expected["max"])) for s in scores
     ), "Test failed."
 
-<<<<<<< HEAD
 
 @pytest.mark.faithfulness
 @pytest.mark.parametrize(
@@ -1477,6 +1473,3 @@
     assert (scores[min_ind] <= expected["max"]) & (
         scores[max_ind] >= expected["min"]
     ), "Test failed."
-=======
-"""
->>>>>>> 3a2f72cc
