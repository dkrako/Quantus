from typing import Union

import numpy as np
import pytest
from pytest_lazyfixture import lazy_fixture

from ..fixtures import *
from ...quantus.metrics import *
from ...quantus.helpers import *
from ...quantus.helpers.explanation_func import explain


@pytest.mark.robustness
@pytest.mark.parametrize(
    "model,data,params,expected",
    [
        (
            lazy_fixture("load_1d_3ch_conv_model"),
            lazy_fixture("almost_uniform_1d_no_abatch"),
            {
                "a_batch_generate": False,
                "init": {
                    "perturb_std": 0.1,
                    "disable_warnings": False,
                    "display_progressbar": False,
                },
                "call": {
                    "explain_func": explain,
                    "explain_func_kwargs": {
                        "method": "Saliency",
                    },
                },
            },
            {"min": 0.0, "max": 1.0},
        ),
        (
            lazy_fixture("load_mnist_model"),
            lazy_fixture("load_mnist_images"),
            {
                "a_batch_generate": False,
                "init": {
                    "perturb_std": 0.1,
                    "nr_samples": 10,
                    "disable_warnings": False,
                    "display_progressbar": False,
                },
                "call": {
                    "explain_func": explain,
                    "explain_func_kwargs": {
                        "method": "Saliency",
                    },
                },
            },
            {"min": 0.0, "max": 1.0},
        ),
        (
            lazy_fixture("load_1d_3ch_conv_model"),
            lazy_fixture("almost_uniform_1d_no_abatch"),
            {
                "a_batch_generate": False,
                "init": {
                    "perturb_std": 0.1,
                    "disable_warnings": True,
                    "display_progressbar": False,
                },
                "call": {
                    "explain_func": explain,
                    "explain_func_kwargs": {
                        "method": "Saliency",
                    },
                },
            },
            {"min": 0.0, "max": 1.0},
        ),
        (
            lazy_fixture("load_mnist_model"),
            lazy_fixture("load_mnist_images"),
            {
                "a_batch_generate": False,
                "init": {
                    "perturb_std": 0.1,
                    "nr_samples": 10,
                    "disable_warnings": True,
                    "display_progressbar": False,
                },
                "call": {
                    "explain_func": explain,
                    "explain_func_kwargs": {
                        "method": "Saliency",
                    },
                },
            },
            {"min": 0.0, "max": 1.0},
        ),
        (
            lazy_fixture("load_1d_3ch_conv_model"),
            lazy_fixture("almost_uniform_1d_no_abatch"),
            {
                "a_batch_generate": False,
<<<<<<< HEAD
                "init": {
                    "perturb_std": 0.1,
                    "disable_warnings": True,
                    "display_progressbar": True,
                },
                "call": {
                    "explain_func": explain,
                    "explain_func_kwargs": {
                        "method": "Saliency",
                    },
                },
=======
                "return_aggregate": True,
>>>>>>> 6f7ced11
            },
            {"min": 0.0, "max": 1.0},
        ),
        (
            lazy_fixture("load_mnist_model"),
            lazy_fixture("load_mnist_images"),
            {
                "a_batch_generate": False,
                "init": {
                    "perturb_std": 0.1,
                    "nr_samples": 10,
                    "disable_warnings": True,
                    "display_progressbar": True,
                },
                "call": {
                    "explain_func": explain,
                    "explain_func_kwargs": {
                        "method": "Saliency",
                    },
                },
            },
            {"min": 0.0, "max": 1.0},
        ),
    ],
)
def test_local_lipschitz_estimate(
    model: ModelInterface,
    data: np.ndarray,
    params: dict,
    expected: Union[float, dict, bool],
):
    x_batch, y_batch = (
        data["x_batch"],
        data["y_batch"],
    )

    init_params = params.get("init", {})
    call_params = params.get("call", {})

    if params.get("a_batch_generate", True):
        explain = call_params["explain_func"]
        explain_func_kwargs = call_params.get("explain_func_kwargs", {})
        a_batch = explain(
            model=model,
            inputs=x_batch,
            targets=y_batch,
            **explain_func_kwargs,
        )
    elif "a_batch" in data:
        a_batch = data["a_batch"]
    else:
        a_batch = None
    scores = LocalLipschitzEstimate(**init_params)(
        model=model,
        x_batch=x_batch,
        y_batch=y_batch,
        a_batch=a_batch,
        **call_params,
    )
    assert scores is not None, "Test failed."


@pytest.mark.robustness
@pytest.mark.parametrize(
    "model,data,params,expected",
    [
        (
            lazy_fixture("load_1d_3ch_conv_model"),
            lazy_fixture("almost_uniform_1d_no_abatch"),
            {
                "init": {
                    "perturb_radius": 0.2,
                    "disable_warnings": False,
                    "display_progressbar": False,
                },
                "call": {
                    "explain_func": explain,
                    "explain_func_kwargs": {
                        "method": "Saliency",
                    },
                },
            },
            {"min": 0.0, "max": 1.0},
        ),
        (
            lazy_fixture("load_mnist_model"),
            lazy_fixture("load_mnist_images"),
            {
                "init": {
                    "perturb_radius": 0.2,
                    "nr_samples": 10,
                    "disable_warnings": False,
                    "display_progressbar": False,
                },
                "call": {
                    "explain_func": explain,
                    "explain_func_kwargs": {
                        "method": "Saliency",
                    },
                },
            },
            {"min": 0.0, "max": 1.0},
        ),
        (
            lazy_fixture("load_1d_3ch_conv_model"),
            lazy_fixture("almost_uniform_1d_no_abatch"),
            {
                "init": {
                    "perturb_radius": 0.2,
                    "disable_warnings": True,
                    "display_progressbar": False,
                },
                "call": {
                    "explain_func": explain,
                    "explain_func_kwargs": {
                        "method": "Saliency",
                    },
                },
            },
            {"min": 0.0, "max": 1.0},
        ),
        (
            lazy_fixture("load_mnist_model"),
            lazy_fixture("load_mnist_images"),
            {
                "init": {
                    "perturb_radius": 0.2,
                    "nr_samples": 10,
                    "disable_warnings": True,
                    "display_progressbar": False,
                },
                "call": {
                    "explain_func": explain,
                    "explain_func_kwargs": {
                        "method": "Saliency",
                    },
                },
            },
            {"min": 0.0, "max": 1.0},
        ),
        (
            lazy_fixture("load_1d_3ch_conv_model"),
            lazy_fixture("almost_uniform_1d_no_abatch"),
            {
                "init": {
                    "perturb_radius": 0.2,
                    "disable_warnings": True,
                    "display_progressbar": True,
                },
                "call": {
                    "explain_func": explain,
                    "explain_func_kwargs": {
                        "method": "Saliency",
                    },
                },
            },
            {"min": 0.0, "max": 1.0},
        ),
        (
            lazy_fixture("load_mnist_model"),
            lazy_fixture("load_mnist_images"),
            {
                "init": {
                    "perturb_radius": 0.2,
                    "nr_samples": 10,
                    "disable_warnings": True,
                    "display_progressbar": True,
                },
                "call": {
                    "explain_func": explain,
                    "explain_func_kwargs": {
                        "method": "Saliency",
                    },
                },
            },
            {"min": 0.0, "max": 1.0},
        ),
        (
            lazy_fixture("load_mnist_model_tf"),
            lazy_fixture("load_mnist_images_tf"),
            {
<<<<<<< HEAD
                "init": {
                    "perturb_radius": 0.2,
                    "nr_samples": 10,
                    "img_size": 28,
                    "nr_channels": 1,
                    "disable_warnings": True,
                    "display_progressbar": True,
                    "abs": True,
                    "normalise": True,
                },
                "call": {
                    "explain_func": explain,
                    "explain_func_kwargs": {
                        "method": "Gradient",
                    },
                },
=======
                "perturb_radius": 0.2,
                "nr_samples": 10,
                "return_aggregate": True,
                "img_size": 28,
                "nr_channels": 1,
                "explain_func": explain,
                "method": "Gradient",
                "disable_warnings": True,
                "display_progressbar": True,
                "abs": True,
                "normalise": True,
>>>>>>> 6f7ced11
            },
            {"min": 0.0, "max": 1.0},
        ),
    ],
)
def test_max_sensitivity(
    model: ModelInterface,
    data: np.ndarray,
    params: dict,
    expected: Union[float, dict, bool],
):
    x_batch, y_batch = (
        data["x_batch"],
        data["y_batch"],
    )

    init_params = params.get("init", {})
    call_params = params.get("call", {})

    if params.get("a_batch_generate", True):
        explain = call_params["explain_func"]
        explain_func_kwargs = call_params.get("explain_func_kwargs", {})
        a_batch = explain(
            model=model,
            inputs=x_batch,
            targets=y_batch,
            **explain_func_kwargs,
        )
    elif "a_batch" in data:
        a_batch = data["a_batch"]
    else:
        a_batch = None
    scores = MaxSensitivity(**init_params)(
        model=model,
        x_batch=x_batch,
        y_batch=y_batch,
        a_batch=a_batch,
        **call_params,
    )

    if isinstance(expected, float):
        assert all(s == expected for s in scores), "Test failed."
    else:
        assert np.all(
            ((s >= expected["min"]) & (s <= expected["max"])) for s in scores
        ), "Test failed."


@pytest.mark.robustness
@pytest.mark.parametrize(
    "model,data,params,expected",
    [
        (
            lazy_fixture("load_1d_3ch_conv_model"),
            lazy_fixture("almost_uniform_1d_no_abatch"),
            {
                "a_batch_generate": False,
<<<<<<< HEAD
                "init": {
                    "perturb_radius": 0.2,
                    "disable_warnings": False,
                    "display_progressbar": False,
                },
                "call": {
                    "explain_func": explain,
                    "explain_func_kwargs": {
                        "method": "Saliency",
                    },
                },
=======
                "return_aggregate": True,
>>>>>>> 6f7ced11
            },
            {"min": 0.0, "max": 1.0},
        ),
        (
            lazy_fixture("load_mnist_model"),
            lazy_fixture("load_mnist_images"),
            {
                "a_batch_generate": False,
                "init": {
                    "perturb_radius": 0.2,
                    "nr_samples": 10,
                    "disable_warnings": False,
                    "display_progressbar": False,
                },
                "call": {
                    "explain_func": explain,
                    "explain_func_kwargs": {
                        "method": "Saliency",
                    },
                },
            },
            {"min": 0.0, "max": 1.0},
        ),
        (
            lazy_fixture("load_1d_3ch_conv_model"),
            lazy_fixture("almost_uniform_1d_no_abatch"),
            {
                "a_batch_generate": False,
                "init": {
                    "perturb_radius": 0.2,
                    "disable_warnings": True,
                    "display_progressbar": False,
                },
                "call": {
                    "explain_func": explain,
                    "explain_func_kwargs": {
                        "method": "Saliency",
                    },
                },
            },
            {"min": 0.0, "max": 1.0},
        ),
        (
            lazy_fixture("load_mnist_model"),
            lazy_fixture("load_mnist_images"),
            {
                "a_batch_generate": False,
                "init": {
                    "perturb_radius": 0.2,
                    "nr_samples": 10,
                    "disable_warnings": True,
                    "display_progressbar": False,
                },
                "call": {
                    "explain_func": explain,
                    "explain_func_kwargs": {
                        "method": "Saliency",
                    },
                },
            },
            {"min": 0.0, "max": 1.0},
        ),
        (
            lazy_fixture("load_1d_3ch_conv_model"),
            lazy_fixture("almost_uniform_1d_no_abatch"),
            {
                "a_batch_generate": False,
                "init": {
                    "perturb_radius": 0.2,
                    "disable_warnings": True,
                    "display_progressbar": True,
                },
                "call": {
                    "explain_func": explain,
                    "explain_func_kwargs": {
                        "method": "Saliency",
                    },
                },
            },
            {"min": 0.0, "max": 1.0},
        ),
        (
            lazy_fixture("load_mnist_model"),
            lazy_fixture("load_mnist_images"),
            {
                "a_batch_generate": False,
<<<<<<< HEAD
                "init": {
                    "perturb_radius": 0.2,
                    "nr_samples": 10,
                    "disable_warnings": True,
                    "display_progressbar": True,
                },
                "call": {
                    "explain_func": explain,
                    "explain_func_kwargs": {
                        "method": "Saliency",
                    },
                },
=======
                "return_aggregate": True,
>>>>>>> 6f7ced11
            },
            {"min": 0.0, "max": 1.0},
        ),
    ],
)
def test_avg_sensitivity(
    model: ModelInterface,
    data: np.ndarray,
    params: dict,
    expected: Union[float, dict, bool],
):
    x_batch, y_batch = (
        data["x_batch"],
        data["y_batch"],
    )

    init_params = params.get("init", {})
    call_params = params.get("call", {})

    if params.get("a_batch_generate", True):
        explain = call_params["explain_func"]
        explain_func_kwargs = call_params.get("explain_func_kwargs", {})
        a_batch = explain(
            model=model,
            inputs=x_batch,
            targets=y_batch,
            **explain_func_kwargs,
        )
    elif "a_batch" in data:
        a_batch = data["a_batch"]
    else:
        a_batch = None
    scores = AvgSensitivity(**init_params)(
        model=model,
        x_batch=x_batch,
        y_batch=y_batch,
        a_batch=a_batch,
        **call_params,
    )
    if isinstance(expected, float):
        assert all(s == expected for s in scores), "Test failed."
    else:
        assert np.all(
            ((s >= expected["min"]) & (s <= expected["max"])) for s in scores
        ), "Test failed."


@pytest.mark.robustness
@pytest.mark.parametrize(
    "model,data,params,expected",
    [
        (
            lazy_fixture("load_1d_3ch_conv_model"),
            lazy_fixture("almost_uniform_1d_no_abatch"),
            {
                "a_batch_generate": False,
                "init": {
                    "nr_steps": 10,
                    "patch_size": 10,
                    "disable_warnings": False,
                    "display_progressbar": False,
                },
                "call": {
                    "explain_func": explain,
                    "explain_func_kwargs": {
                        "method": "Saliency",
                    },
                },
            },
            {"exception": ValueError},
        ),
        (
            lazy_fixture("load_mnist_model"),
            lazy_fixture("load_mnist_images"),
            {
                "a_batch_generate": False,
                "init": {
                    "nr_steps": 10,
                    "patch_size": 7,
                    "disable_warnings": False,
                    "display_progressbar": False,
                },
                "call": {
                    "explain_func": explain,
                    "explain_func_kwargs": {
                        "method": "Saliency",
                    },
                },
            },
            {"min": 0.0, "max": 1.0},
        ),
        (
            lazy_fixture("load_1d_3ch_conv_model"),
            lazy_fixture("almost_uniform_1d_no_abatch"),
            {
                "a_batch_generate": False,
<<<<<<< HEAD
                "init": {
                    "nr_steps": 10,
                    "patch_size": 10,
                    "disable_warnings": True,
                    "display_progressbar": False,
                },
                "call": {
                    "explain_func": explain,
                    "explain_func_kwargs": {
                        "method": "Saliency",
                    },
                },
=======
                "return_aggregate": True,
>>>>>>> 6f7ced11
            },
            {"exception": ValueError},
        ),
        (
            lazy_fixture("load_mnist_model"),
            lazy_fixture("load_mnist_images"),
            {
                "a_batch_generate": False,
                "init": {
                    "nr_steps": 10,
                    "patch_size": 7,
                    "disable_warnings": True,
                    "display_progressbar": False,
                },
                "call": {
                    "explain_func": explain,
                    "explain_func_kwargs": {
                        "method": "Saliency",
                    },
                },
            },
            {"min": 0.0, "max": 1.0},
        ),
        (
            lazy_fixture("load_1d_3ch_conv_model"),
            lazy_fixture("almost_uniform_1d_no_abatch"),
            {
                "a_batch_generate": False,
                "init": {
                    "nr_steps": 10,
                    "patch_size": 10,
                    "disable_warnings": True,
                    "display_progressbar": True,
                },
                "call": {
                    "explain_func": explain,
                    "explain_func_kwargs": {
                        "method": "Saliency",
                    },
                },
            },
            {"exception": ValueError},
        ),
        (
            lazy_fixture("load_mnist_model"),
            lazy_fixture("load_mnist_images"),
            {
                "a_batch_generate": False,
<<<<<<< HEAD
                "init": {
                    "nr_steps": 10,
                    "patch_size": 7,
                    "disable_warnings": True,
                    "display_progressbar": True,
                },
                "call": {
                    "explain_func": explain,
                    "explain_func_kwargs": {
                        "method": "Saliency",
                    },
                },
=======
                "return_aggregate": True,
>>>>>>> 6f7ced11
            },
            {"min": 0.0, "max": 1.0},
        ),
    ],
)
def test_continuity(
    model: ModelInterface,
    data: np.ndarray,
    params: dict,
    expected: Union[float, dict, bool],
):
    x_batch, y_batch = (
        data["x_batch"],
        data["y_batch"],
    )

    init_params = params.get("init", {})
    call_params = params.get("call", {})

    if params.get("a_batch_generate", True):
        explain = call_params["explain_func"]
        explain_func_kwargs = call_params.get("explain_func_kwargs", {})
        a_batch = explain(
            model=model,
            inputs=x_batch,
            targets=y_batch,
            **explain_func_kwargs,
        )
    elif "a_batch" in data:
        a_batch = data["a_batch"]
    else:
        a_batch = None

    if "exception" in expected:
        with pytest.raises(expected["exception"]):
            scores = Continuity(**init_params)(
                model=model,
                x_batch=x_batch,
                y_batch=y_batch,
                a_batch=a_batch,
                **call_params,
            )
        return

    scores = Continuity(**init_params)(
        model=model,
        x_batch=x_batch,
        y_batch=y_batch,
        a_batch=a_batch,
        **call_params,
    )
    assert scores is not None, "Test failed."


@pytest.mark.robustness
@pytest.mark.parametrize(
    "model,data,params,expected",
    [
        (
            lazy_fixture("load_mnist_model"),
            lazy_fixture("load_mnist_images"),
            {
                "nr_steps": 10,
                "patch_size": 7,
                "explain_func": explain,
                "method": "Saliency",
                "disable_warnings": False,
                "display_progressbar": False,
                "discretise_func": floating_points,
                "a_batch_generate": False,
            },
            {"min": 0.0, "max": 1.0},
        ),
        (
            lazy_fixture("load_mnist_model"),
            lazy_fixture("load_mnist_images"),
            {
                "nr_steps": 10,
                "patch_size": 7,
                "explain_func": explain,
                "method": "Saliency",
                "disable_warnings": False,
                "display_progressbar": False,
                "discretise_func": sign,
                "a_batch_generate": True,
            },
            {"min": 0.0, "max": 1.0},
        ),
        (
            lazy_fixture("load_mnist_model"),
            lazy_fixture("load_mnist_images"),
            {
                "nr_steps": 10,
                "patch_size": 7,
                "explain_func": explain,
                "method": "Saliency",
                "disable_warnings": False,
                "display_progressbar": False,
                "discretise_func": top_n_sign,
                "a_batch_generate": False,
            },
            {"min": 0.0, "max": 1.0},
        ),
        (
            lazy_fixture("load_mnist_model"),
            lazy_fixture("load_mnist_images"),
            {
                "nr_steps": 10,
                "patch_size": 7,
                "explain_func": explain,
                "method": "Saliency",
                "disable_warnings": False,
                "display_progressbar": False,
                "discretise_func": rank,
                "a_batch_generate": False,
                "return_aggregate": False,
            },
            {"min": 0.0, "max": 1.0},
        ),
    ],
)
def test_consistency(
    model: ModelInterface,
    data: np.ndarray,
    params: dict,
    expected: Union[float, dict, bool],
):
    x_batch, y_batch = (
        data["x_batch"],
        data["y_batch"],
    )
    if params.get("a_batch_generate", True):
        explain = params["explain_func"]
        a_batch = explain(
            model=model,
            inputs=x_batch,
            targets=y_batch,
            **params,
        )
    elif "a_batch" in data:
        a_batch = data["a_batch"]
    else:
        a_batch = None

    if "exception" in expected:
        with pytest.raises(expected["exception"]):
            scores = Consistency(**params)(
                model=model,
                x_batch=x_batch,
                y_batch=y_batch,
                a_batch=a_batch,
                **params,
            )
        return

    scores = Consistency(**params)(
        model=model,
        x_batch=x_batch,
        y_batch=y_batch,
        a_batch=a_batch,
        **params,
    )[0]
    assert (scores >= expected["min"]) & (scores <= expected["max"]), "Test failed."<|MERGE_RESOLUTION|>--- conflicted
+++ resolved
@@ -18,6 +18,189 @@
             lazy_fixture("load_1d_3ch_conv_model"),
             lazy_fixture("almost_uniform_1d_no_abatch"),
             {
+                "init": {
+                    "perturb_radius": 0.2,
+                    "disable_warnings": False,
+                    "display_progressbar": False,
+                },
+                "call": {
+                    "explain_func": explain,
+                    "explain_func_kwargs": {
+                        "method": "Saliency",
+                    },
+                },
+            },
+            {"min": 0.0, "max": 1.0},
+        ),
+        (
+            lazy_fixture("load_mnist_model"),
+            lazy_fixture("load_mnist_images"),
+            {
+                "init": {
+                    "perturb_radius": 0.2,
+                    "nr_samples": 10,
+                    "disable_warnings": False,
+                    "display_progressbar": False,
+                },
+                "call": {
+                    "explain_func": explain,
+                    "explain_func_kwargs": {
+                        "method": "Saliency",
+                    },
+                },
+            },
+            {"min": 0.0, "max": 1.0},
+        ),
+        (
+            lazy_fixture("load_1d_3ch_conv_model"),
+            lazy_fixture("almost_uniform_1d_no_abatch"),
+            {
+                "init": {
+                    "perturb_radius": 0.2,
+                    "disable_warnings": True,
+                    "display_progressbar": False,
+                },
+                "call": {
+                    "explain_func": explain,
+                    "explain_func_kwargs": {
+                        "method": "Saliency",
+                    },
+                },
+            },
+            {"min": 0.0, "max": 1.0},
+        ),
+        (
+            lazy_fixture("load_mnist_model"),
+            lazy_fixture("load_mnist_images"),
+            {
+                "init": {
+                    "perturb_radius": 0.2,
+                    "nr_samples": 10,
+                    "disable_warnings": True,
+                    "display_progressbar": False,
+                },
+                "call": {
+                    "explain_func": explain,
+                    "explain_func_kwargs": {
+                        "method": "Saliency",
+                    },
+                },
+            },
+            {"min": 0.0, "max": 1.0},
+        ),
+        (
+            lazy_fixture("load_1d_3ch_conv_model"),
+            lazy_fixture("almost_uniform_1d_no_abatch"),
+            {
+                "init": {
+                    "perturb_radius": 0.2,
+                    "disable_warnings": True,
+                    "display_progressbar": True,
+                },
+                "call": {
+                    "explain_func": explain,
+                    "explain_func_kwargs": {
+                        "method": "Saliency",
+                    },
+                },
+            },
+            {"min": 0.0, "max": 1.0},
+        ),
+        (
+            lazy_fixture("load_mnist_model"),
+            lazy_fixture("load_mnist_images"),
+            {
+                "init": {
+                    "perturb_radius": 0.2,
+                    "nr_samples": 10,
+                    "disable_warnings": True,
+                    "display_progressbar": True,
+                },
+                "call": {
+                    "explain_func": explain,
+                    "explain_func_kwargs": {
+                        "method": "Saliency",
+                    },
+                },
+            },
+            {"min": 0.0, "max": 1.0},
+        ),
+        (
+            lazy_fixture("load_mnist_model_tf"),
+            lazy_fixture("load_mnist_images_tf"),
+            {
+                "init": {
+                    "perturb_radius": 0.2,
+                    "nr_samples": 10,
+                    "img_size": 28,
+                    "nr_channels": 1,
+                    "disable_warnings": True,
+                    "display_progressbar": True,
+                    "abs": True,
+                    "normalise": True,
+                },
+                "call": {
+                    "explain_func": explain,
+                    "explain_func_kwargs": {
+                        "method": "Gradient",
+                    },
+                },
+            },
+            {"min": 0.0, "max": 1.0},
+        ),
+    ],
+)
+def test_max_sensitivity(
+    model: ModelInterface,
+    data: np.ndarray,
+    params: dict,
+    expected: Union[float, dict, bool],
+):
+    x_batch, y_batch = (
+        data["x_batch"],
+        data["y_batch"],
+    )
+
+    init_params = params.get("init", {})
+    call_params = params.get("call", {})
+
+    if params.get("a_batch_generate", True):
+        explain = call_params["explain_func"]
+        explain_func_kwargs = call_params.get("explain_func_kwargs", {})
+        a_batch = explain(
+            model=model,
+            inputs=x_batch,
+            targets=y_batch,
+            **explain_func_kwargs,
+        )
+    elif "a_batch" in data:
+        a_batch = data["a_batch"]
+    else:
+        a_batch = None
+    scores = MaxSensitivity(**init_params)(
+        model=model,
+        x_batch=x_batch,
+        y_batch=y_batch,
+        a_batch=a_batch,
+        **call_params,
+    )
+
+    if isinstance(expected, float):
+        assert all(s == expected for s in scores), "Test failed."
+    else:
+        assert np.all(
+            ((s >= expected["min"]) & (s <= expected["max"])) for s in scores
+        ), "Test failed."
+
+
+@pytest.mark.robustness
+@pytest.mark.parametrize(
+    "model,data,params,expected",
+    [
+        (
+            lazy_fixture("load_1d_3ch_conv_model"),
+            lazy_fixture("almost_uniform_1d_no_abatch"),
+            {
                 "a_batch_generate": False,
                 "init": {
                     "perturb_std": 0.1,
@@ -97,7 +280,6 @@
             lazy_fixture("almost_uniform_1d_no_abatch"),
             {
                 "a_batch_generate": False,
-<<<<<<< HEAD
                 "init": {
                     "perturb_std": 0.1,
                     "disable_warnings": True,
@@ -109,9 +291,6 @@
                         "method": "Saliency",
                     },
                 },
-=======
-                "return_aggregate": True,
->>>>>>> 6f7ced11
             },
             {"min": 0.0, "max": 1.0},
         ),
@@ -182,8 +361,10 @@
             lazy_fixture("load_1d_3ch_conv_model"),
             lazy_fixture("almost_uniform_1d_no_abatch"),
             {
-                "init": {
-                    "perturb_radius": 0.2,
+                "a_batch_generate": False,
+                "init": {
+                    "nr_steps": 10,
+                    "patch_size": 10,
                     "disable_warnings": False,
                     "display_progressbar": False,
                 },
@@ -194,15 +375,16 @@
                     },
                 },
             },
-            {"min": 0.0, "max": 1.0},
-        ),
-        (
-            lazy_fixture("load_mnist_model"),
-            lazy_fixture("load_mnist_images"),
-            {
-                "init": {
-                    "perturb_radius": 0.2,
-                    "nr_samples": 10,
+            {"exception": ValueError},
+        ),
+        (
+            lazy_fixture("load_mnist_model"),
+            lazy_fixture("load_mnist_images"),
+            {
+                "a_batch_generate": False,
+                "init": {
+                    "nr_steps": 10,
+                    "patch_size": 7,
                     "disable_warnings": False,
                     "display_progressbar": False,
                 },
@@ -219,45 +401,50 @@
             lazy_fixture("load_1d_3ch_conv_model"),
             lazy_fixture("almost_uniform_1d_no_abatch"),
             {
-                "init": {
-                    "perturb_radius": 0.2,
-                    "disable_warnings": True,
-                    "display_progressbar": False,
-                },
-                "call": {
-                    "explain_func": explain,
-                    "explain_func_kwargs": {
-                        "method": "Saliency",
-                    },
-                },
-            },
-            {"min": 0.0, "max": 1.0},
-        ),
-        (
-            lazy_fixture("load_mnist_model"),
-            lazy_fixture("load_mnist_images"),
-            {
-                "init": {
-                    "perturb_radius": 0.2,
-                    "nr_samples": 10,
-                    "disable_warnings": True,
-                    "display_progressbar": False,
-                },
-                "call": {
-                    "explain_func": explain,
-                    "explain_func_kwargs": {
-                        "method": "Saliency",
-                    },
-                },
-            },
-            {"min": 0.0, "max": 1.0},
-        ),
-        (
-            lazy_fixture("load_1d_3ch_conv_model"),
-            lazy_fixture("almost_uniform_1d_no_abatch"),
-            {
-                "init": {
-                    "perturb_radius": 0.2,
+                "a_batch_generate": False,
+                "init": {
+                    "nr_steps": 10,
+                    "patch_size": 10,
+                    "disable_warnings": True,
+                    "display_progressbar": False,
+                },
+                "call": {
+                    "explain_func": explain,
+                    "explain_func_kwargs": {
+                        "method": "Saliency",
+                    },
+                },
+            },
+            {"exception": ValueError},
+        ),
+        (
+            lazy_fixture("load_mnist_model"),
+            lazy_fixture("load_mnist_images"),
+            {
+                "a_batch_generate": False,
+                "init": {
+                    "nr_steps": 10,
+                    "patch_size": 7,
+                    "disable_warnings": True,
+                    "display_progressbar": False,
+                },
+                "call": {
+                    "explain_func": explain,
+                    "explain_func_kwargs": {
+                        "method": "Saliency",
+                    },
+                },
+            },
+            {"min": 0.0, "max": 1.0},
+        ),
+        (
+            lazy_fixture("load_1d_3ch_conv_model"),
+            lazy_fixture("almost_uniform_1d_no_abatch"),
+            {
+                "a_batch_generate": False,
+                "init": {
+                    "nr_steps": 10,
+                    "patch_size": 10,
                     "disable_warnings": True,
                     "display_progressbar": True,
                 },
@@ -268,15 +455,16 @@
                     },
                 },
             },
-            {"min": 0.0, "max": 1.0},
-        ),
-        (
-            lazy_fixture("load_mnist_model"),
-            lazy_fixture("load_mnist_images"),
-            {
-                "init": {
-                    "perturb_radius": 0.2,
-                    "nr_samples": 10,
+            {"exception": ValueError},
+        ),
+        (
+            lazy_fixture("load_mnist_model"),
+            lazy_fixture("load_mnist_images"),
+            {
+                "a_batch_generate": False,
+                "init": {
+                    "nr_steps": 10,
+                    "patch_size": 7,
                     "disable_warnings": True,
                     "display_progressbar": True,
                 },
@@ -286,49 +474,12 @@
                         "method": "Saliency",
                     },
                 },
-            },
-            {"min": 0.0, "max": 1.0},
-        ),
-        (
-            lazy_fixture("load_mnist_model_tf"),
-            lazy_fixture("load_mnist_images_tf"),
-            {
-<<<<<<< HEAD
-                "init": {
-                    "perturb_radius": 0.2,
-                    "nr_samples": 10,
-                    "img_size": 28,
-                    "nr_channels": 1,
-                    "disable_warnings": True,
-                    "display_progressbar": True,
-                    "abs": True,
-                    "normalise": True,
-                },
-                "call": {
-                    "explain_func": explain,
-                    "explain_func_kwargs": {
-                        "method": "Gradient",
-                    },
-                },
-=======
-                "perturb_radius": 0.2,
-                "nr_samples": 10,
-                "return_aggregate": True,
-                "img_size": 28,
-                "nr_channels": 1,
-                "explain_func": explain,
-                "method": "Gradient",
-                "disable_warnings": True,
-                "display_progressbar": True,
-                "abs": True,
-                "normalise": True,
->>>>>>> 6f7ced11
             },
             {"min": 0.0, "max": 1.0},
         ),
     ],
 )
-def test_max_sensitivity(
+def test_continuity(
     model: ModelInterface,
     data: np.ndarray,
     params: dict,
@@ -355,20 +506,26 @@
         a_batch = data["a_batch"]
     else:
         a_batch = None
-    scores = MaxSensitivity(**init_params)(
+
+    if "exception" in expected:
+        with pytest.raises(expected["exception"]):
+            scores = Continuity(**init_params)(
+                model=model,
+                x_batch=x_batch,
+                y_batch=y_batch,
+                a_batch=a_batch,
+                **call_params,
+            )
+        return
+
+    scores = Continuity(**init_params)(
         model=model,
         x_batch=x_batch,
         y_batch=y_batch,
         a_batch=a_batch,
         **call_params,
     )
-
-    if isinstance(expected, float):
-        assert all(s == expected for s in scores), "Test failed."
-    else:
-        assert np.all(
-            ((s >= expected["min"]) & (s <= expected["max"])) for s in scores
-        ), "Test failed."
+    assert scores is not None, "Test failed."
 
 
 @pytest.mark.robustness
@@ -380,7 +537,6 @@
             lazy_fixture("almost_uniform_1d_no_abatch"),
             {
                 "a_batch_generate": False,
-<<<<<<< HEAD
                 "init": {
                     "perturb_radius": 0.2,
                     "disable_warnings": False,
@@ -392,9 +548,6 @@
                         "method": "Saliency",
                     },
                 },
-=======
-                "return_aggregate": True,
->>>>>>> 6f7ced11
             },
             {"min": 0.0, "max": 1.0},
         ),
@@ -481,7 +634,6 @@
             lazy_fixture("load_mnist_images"),
             {
                 "a_batch_generate": False,
-<<<<<<< HEAD
                 "init": {
                     "perturb_radius": 0.2,
                     "nr_samples": 10,
@@ -494,9 +646,6 @@
                         "method": "Saliency",
                     },
                 },
-=======
-                "return_aggregate": True,
->>>>>>> 6f7ced11
             },
             {"min": 0.0, "max": 1.0},
         ),
@@ -549,189 +698,6 @@
     "model,data,params,expected",
     [
         (
-            lazy_fixture("load_1d_3ch_conv_model"),
-            lazy_fixture("almost_uniform_1d_no_abatch"),
-            {
-                "a_batch_generate": False,
-                "init": {
-                    "nr_steps": 10,
-                    "patch_size": 10,
-                    "disable_warnings": False,
-                    "display_progressbar": False,
-                },
-                "call": {
-                    "explain_func": explain,
-                    "explain_func_kwargs": {
-                        "method": "Saliency",
-                    },
-                },
-            },
-            {"exception": ValueError},
-        ),
-        (
-            lazy_fixture("load_mnist_model"),
-            lazy_fixture("load_mnist_images"),
-            {
-                "a_batch_generate": False,
-                "init": {
-                    "nr_steps": 10,
-                    "patch_size": 7,
-                    "disable_warnings": False,
-                    "display_progressbar": False,
-                },
-                "call": {
-                    "explain_func": explain,
-                    "explain_func_kwargs": {
-                        "method": "Saliency",
-                    },
-                },
-            },
-            {"min": 0.0, "max": 1.0},
-        ),
-        (
-            lazy_fixture("load_1d_3ch_conv_model"),
-            lazy_fixture("almost_uniform_1d_no_abatch"),
-            {
-                "a_batch_generate": False,
-<<<<<<< HEAD
-                "init": {
-                    "nr_steps": 10,
-                    "patch_size": 10,
-                    "disable_warnings": True,
-                    "display_progressbar": False,
-                },
-                "call": {
-                    "explain_func": explain,
-                    "explain_func_kwargs": {
-                        "method": "Saliency",
-                    },
-                },
-=======
-                "return_aggregate": True,
->>>>>>> 6f7ced11
-            },
-            {"exception": ValueError},
-        ),
-        (
-            lazy_fixture("load_mnist_model"),
-            lazy_fixture("load_mnist_images"),
-            {
-                "a_batch_generate": False,
-                "init": {
-                    "nr_steps": 10,
-                    "patch_size": 7,
-                    "disable_warnings": True,
-                    "display_progressbar": False,
-                },
-                "call": {
-                    "explain_func": explain,
-                    "explain_func_kwargs": {
-                        "method": "Saliency",
-                    },
-                },
-            },
-            {"min": 0.0, "max": 1.0},
-        ),
-        (
-            lazy_fixture("load_1d_3ch_conv_model"),
-            lazy_fixture("almost_uniform_1d_no_abatch"),
-            {
-                "a_batch_generate": False,
-                "init": {
-                    "nr_steps": 10,
-                    "patch_size": 10,
-                    "disable_warnings": True,
-                    "display_progressbar": True,
-                },
-                "call": {
-                    "explain_func": explain,
-                    "explain_func_kwargs": {
-                        "method": "Saliency",
-                    },
-                },
-            },
-            {"exception": ValueError},
-        ),
-        (
-            lazy_fixture("load_mnist_model"),
-            lazy_fixture("load_mnist_images"),
-            {
-                "a_batch_generate": False,
-<<<<<<< HEAD
-                "init": {
-                    "nr_steps": 10,
-                    "patch_size": 7,
-                    "disable_warnings": True,
-                    "display_progressbar": True,
-                },
-                "call": {
-                    "explain_func": explain,
-                    "explain_func_kwargs": {
-                        "method": "Saliency",
-                    },
-                },
-=======
-                "return_aggregate": True,
->>>>>>> 6f7ced11
-            },
-            {"min": 0.0, "max": 1.0},
-        ),
-    ],
-)
-def test_continuity(
-    model: ModelInterface,
-    data: np.ndarray,
-    params: dict,
-    expected: Union[float, dict, bool],
-):
-    x_batch, y_batch = (
-        data["x_batch"],
-        data["y_batch"],
-    )
-
-    init_params = params.get("init", {})
-    call_params = params.get("call", {})
-
-    if params.get("a_batch_generate", True):
-        explain = call_params["explain_func"]
-        explain_func_kwargs = call_params.get("explain_func_kwargs", {})
-        a_batch = explain(
-            model=model,
-            inputs=x_batch,
-            targets=y_batch,
-            **explain_func_kwargs,
-        )
-    elif "a_batch" in data:
-        a_batch = data["a_batch"]
-    else:
-        a_batch = None
-
-    if "exception" in expected:
-        with pytest.raises(expected["exception"]):
-            scores = Continuity(**init_params)(
-                model=model,
-                x_batch=x_batch,
-                y_batch=y_batch,
-                a_batch=a_batch,
-                **call_params,
-            )
-        return
-
-    scores = Continuity(**init_params)(
-        model=model,
-        x_batch=x_batch,
-        y_batch=y_batch,
-        a_batch=a_batch,
-        **call_params,
-    )
-    assert scores is not None, "Test failed."
-
-
-@pytest.mark.robustness
-@pytest.mark.parametrize(
-    "model,data,params,expected",
-    [
-        (
             lazy_fixture("load_mnist_model"),
             lazy_fixture("load_mnist_images"),
             {
