"""This module implements the base class for creating evaluation measures."""
import warnings
from abc import abstractmethod
from typing import Any, Callable, Dict, List, Optional, Tuple, Union

import matplotlib.pyplot as plt
import numpy as np
from tqdm import tqdm

from ..helpers import utils
from ..helpers import asserts
from ..helpers.model_interface import ModelInterface
from ..helpers import warn_func


class Metric:
    """
    Implementation base Metric class.
    """

    @asserts.attributes_check
    def __init__(
        self,
        abs: bool,
        normalise: bool,
        normalise_func: Optional[Callable],
        normalise_func_kwargs: Optional[Dict[str, Any]],
        softmax: bool,
        default_plot_func: Optional[Callable],
        disable_warnings: bool,
        display_progressbar: bool,
        **kwargs,
    ):
        """
        Initialise the Metric base class.

        Each of the defined metrics in Quantus, inherits from Metric base class.

<<<<<<< HEAD
        A child metric can benefit from the following class methods:
        - __call__(): Will call general_preprocess(), apply evaluate_instance() on each
                      instance and finally call custom_preprocess().
                      To use this method the child Metric needs to implement
                      evaluate_instance().
        - general_preprocess(): Prepares all necessary data structures for evaluation.
                                Will call custom_preprocess() at the end.

        Parameters
        ----------
        abs (boolean): Indicates whether absolute operation is applied on the attribution.
        normalise (boolean): Indicates whether normalise operation is applied on the attribution.
        normalise_func (callable): Attribution normalisation function applied in case normalise=True.
        normalise_func_kwargs (dict): Keyword arguments to be passed to normalise_func on call.
        softmax (boolean): Indicates wheter to use softmax probabilities or logits in model prediction.
        default_plot_func (callable): Callable that plots the metrics result.
        disable_warnings (boolean): Indicates whether the warnings are printed.
        display_progressbar (boolean): Indicates whether a tqdm-progress-bar is printed.

        """
        # Run deprecation warnings.
        warn_func.deprecation_warnings(kwargs)
        asserts.check_kwargs(kwargs)

        self.abs = abs
        self.normalise = normalise
        self.softmax = softmax
        self.normalise_func = normalise_func

        if normalise_func_kwargs is None:
            normalise_func_kwargs = {}
        self.normalise_func_kwargs = normalise_func_kwargs

        self.default_plot_func = default_plot_func
        self.disable_warnings = disable_warnings
        self.display_progressbar = display_progressbar

=======
        To add a new metric classes to the library, the minimum set of attributes that should be included are:

            args: a arguments (optional)
            kwargs: a dictionary of key, value pairs (optional)
            abs: a bool stating if absolute operation should be taken on the attributions
            normalise: a bool stating if the attributions should be normalised
            normalise_func: a Callable that make a normalising transformation of the attributions
            default_plot_func: a Callable that plots the metrics result
            display_progressbar (boolean): indicates whether a tqdm-progress-bar is printed, default=False.
            return_aggregate: a bool if an aggregated score should be produced for the metric over all instances
            aggregate_func: a Callable to aggregate the scores per instance to one float
            last_results: a list containing the resulting scores of the last metric instance call
            all_results: a list containing the resulting scores of all the calls made on the metric instance

        """
        self.args = args
        self.kwargs = kwargs
        self.abs = self.kwargs.get("abs", False)
        self.normalise = self.kwargs.get("normalise", False)
        self.normalise_func = self.kwargs.get("normalise_func", normalise_by_negative)
        self.default_plot_func = Callable
        self.disable_warnings = self.kwargs.get("disable_warnings", False)
        self.display_progressbar = self.kwargs.get("display_progressbar", False)
        self.return_aggregate = self.kwargs.get("return_aggregate", False)
        self.aggregate_func = self.kwargs.get("aggregate_func", np.mean)
>>>>>>> 6f7ced11
        self.last_results = []
        self.all_results = []

    def __call__(
        self,
        model,
        x_batch: np.ndarray,
<<<<<<< HEAD
        y_batch: Optional[np.ndarray],
        a_batch: Optional[np.ndarray],
        s_batch: Optional[np.ndarray],
        channel_first: Optional[bool],
        explain_func: Optional[Callable],
        explain_func_kwargs: Optional[Dict[str, Any]],
        model_predict_kwargs: Optional[Dict],
        softmax: Optional[bool],
        device: Optional[str] = None,
=======
        y_batch: Union[np.ndarray, int],
        a_batch: Union[np.ndarray, None],
        s_batch: Union[np.ndarray, None] = None,
        *args,
>>>>>>> 6f7ced11
        **kwargs,
    ) -> Union[int, float, list, dict, None]:
        """
        This implementation represents the main logic of the metric and makes the class object callable.
        It completes instance-wise evaluation of explanations (a_batch) with respect to input data (x_batch),
        output labels (y_batch) and a torch or tensorflow model (model).

        Calls general_preprocess() with all relevant arguments, calls
        evaluate_instance() on each instance, and saves results to last_results.
        Calls custom_postprocess() afterwards. Finally returns last_results.

        Parameters
        ----------
        model: a torch model e.g., torchvision.models that is subject to explanation
        x_batch: a np.ndarray which contains the input data that are explained
        y_batch: a np.ndarray which contains the output labels that are explained
        a_batch: a Union[np.ndarray, None] which contains pre-computed attributions i.e., explanations
        s_batch: a Union[np.ndarray, None] which contains segmentation masks that matches the input
        channel_first (boolean, optional): Indicates of the image dimensions are channel first, or channel last.
            Inferred from the input shape if None.
        explain_func (callable): Callable generating attributions.
        explain_func_kwargs (dict, optional): Keyword arguments to be passed to explain_func on call.
        device (string): Indicated the device on which a torch.Tensor is or will be allocated: "cpu" or "gpu".
        softmax (boolean): Indicates wheter to use softmax probabilities or logits in model prediction.
            This is used for this __call__ only and won't be saved as attribute. If None, self.softmax is used.
        model_predict_kwargs (dict, optional): Keyword arguments to be passed to the model's predict method.

        Returns
        -------
        last_results: a list of float(s) with the evaluation outcome of concerned batch

        Examples
        --------
        # Enable GPU.
        >> device = torch.device("cuda:0" if torch.cuda.is_available() else "cpu")

        # Load a pre-trained LeNet classification model (architecture at quantus/helpers/models).
        >> model = LeNet()
        >> model.load_state_dict(torch.load("tutorials/assets/mnist"))

        # Load MNIST datasets and make loaders.
        >> test_set = torchvision.datasets.MNIST(root='./sample_data', download=True)
        >> test_loader = torch.utils.data.DataLoader(test_set, batch_size=24)

        # Load a batch of inputs and outputs to use for XAI evaluation.
        >> x_batch, y_batch = iter(test_loader).next()
        >> x_batch, y_batch = x_batch.cpu().numpy(), y_batch.cpu().numpy()

        # Generate Saliency attributions of the test set batch of the test set.
        >> a_batch_saliency = Saliency(model).attribute(inputs=x_batch, target=y_batch, abs=True).sum(axis=1)
        >> a_batch_saliency = a_batch_saliency.cpu().numpy()

        # Initialise the metric and evaluate explanations by calling the metric instance.
        >> metric = Metric(abs=True, normalise=False)
        >> scores = metric(model=model, x_batch=x_batch, y_batch=y_batch, a_batch=a_batch_saliency}
        """
        # Run deprecation warnings.
        warn_func.deprecation_warnings(kwargs)
        asserts.check_kwargs(kwargs)

        model, x_batch, y_batch, a_batch, s_batch = self.general_preprocess(
            model=model,
            x_batch=x_batch,
            y_batch=y_batch,
            a_batch=a_batch,
            s_batch=s_batch,
            channel_first=channel_first,
            explain_func=explain_func,
            explain_func_kwargs=explain_func_kwargs,
            model_predict_kwargs=model_predict_kwargs,
            softmax=softmax,
            device=device,
        )

        # Create progress bar if desired.
        iterator = tqdm(
            enumerate(zip(x_batch, y_batch, a_batch, s_batch)),
            total=len(x_batch),
            disable=not self.display_progressbar,
        )
        self.last_results = [None for _ in x_batch]
        for instance_id, (x_instance, y_instance, a_instance, s_instance) in iterator:
            result = self.evaluate_instance(
                model=model,
                x=x_instance,
                y=y_instance,
                a=a_instance,
                s=s_instance,
            )
            self.last_results[instance_id] = result

        # Call post-processing
        self.custom_postprocess(
            model=model,
            x_batch=x_batch,
            y_batch=y_batch,
            a_batch=a_batch,
            s_batch=s_batch,
        )

        self.all_results.append(self.last_results)
        return self.last_results

    @abstractmethod
    def evaluate_instance(
        self,
        model: ModelInterface,
        x_instance: np.ndarray,
        y_instance: Optional[np.ndarray] = None,
        a_instance: Optional[np.ndarray] = None,
        s_instance: Optional[np.ndarray] = None,
    ) -> Any:
        """
        This method needs to be implemented to use __call__().

        Gets model and data for a single instance as input, returns result.
        """
        raise NotImplementedError()

    def general_preprocess(
        self,
        model,
        x_batch: np.ndarray,
        y_batch: Optional[np.ndarray],
        a_batch: Optional[np.ndarray],
        s_batch: Optional[np.ndarray],
        channel_first: Optional[bool],
        explain_func: Optional[Callable],
        explain_func_kwargs: Optional[Dict[str, Any]],
        model_predict_kwargs: Optional[Dict],
        softmax: bool,
        device: Optional[str],
    ) -> Tuple[
        np.ndarray, np.ndarray, np.ndarray, np.ndarray, ModelInterface, Dict[str, Any]
    ]:
        """
        Prepares all necessary variables for evaluation.

        - Reshapes data to channel first layout.
        - Wraps model into ModelInterface.
        - Creates attribtions if necessary.
        - Expands attributions to data shape (adds channel dimension).
        - Calls custom_preprocess().
        - Normalises attributions if desired.
        - Takes absolute of attributions if desired.
        - If no segmentation s_batch given, creates list of Nones with as many
          elements as there are data instances.
        """
        # Reshape input batch to channel first order:
        if not isinstance(channel_first, bool):  # None is not a boolean instance.
            channel_first = utils.infer_channel_first(x_batch)
        x_batch = utils.make_channel_first(x_batch, channel_first)

        # Wrap the model into an interface.
        if model:
            # Use attribute value if not passed explicitly.
            if softmax is None:
                softmax = self.softmax
            model = utils.get_wrapped_model(
                model=model,
                channel_first=channel_first,
                softmax=softmax,
                device=device,
                predict_kwargs=model_predict_kwargs,
            )

        # Save as attribute, some metrics need it during processing.
        self.explain_func = explain_func
        if explain_func_kwargs is None:
            explain_func_kwargs = {}
        self.explain_func_kwargs = explain_func_kwargs

        if a_batch is None:

            # Asserts.
            asserts.assert_explain_func(explain_func=self.explain_func)

            # Generate explanations.
            a_batch = self.explain_func(
                model=model.get_model(),
                inputs=x_batch,
                targets=y_batch,
                **self.explain_func_kwargs,
            )

        # Expand attributions to input dimensionality.
        a_batch = utils.expand_attribution_channel(a_batch, x_batch)

        # Asserts.
        asserts.assert_attributions(x_batch=x_batch, a_batch=a_batch)

        # Call custom pre-processing from inheriting class.
        model, x_batch, y_batch, a_batch, s_batch = self.custom_preprocess(
            model=model,
            x_batch=x_batch,
            y_batch=y_batch,
            a_batch=a_batch,
            s_batch=s_batch,
        )

        # Normalise with specified keyword arguments if requested.
        if self.normalise:
            a_batch = self.normalise_func(
                a=a_batch,
                # TODO note: this assumes we always have a batch axis. that ok?
                normalized_axes=list(range(np.ndim(a_batch)))[1:],
                **self.normalise_func_kwargs,
            )

        # Take absolute if requested.
        if self.abs:
            a_batch = np.abs(a_batch)

        # This is needed for iterator (zipped over x_batch, y_batch, a_batch, s_batch)
        if s_batch is None:
            s_batch = [None for _ in x_batch]

        return model, x_batch, y_batch, a_batch, s_batch

    def custom_preprocess(
        self,
        model: ModelInterface,
        x_batch: np.ndarray,
        y_batch: Optional[np.ndarray],
        a_batch: Optional[np.ndarray],
        s_batch: np.ndarray,
    ) -> Tuple[ModelInterface, np.ndarray, np.ndarray, np.ndarray, np.ndarray]:
        """
        Implement this method if you need custom preprocessing of data,
        model alteration or simply for creating/initializing additional attributes.
        """
        return model, x_batch, y_batch, a_batch, s_batch

    def custom_postprocess(
        self,
        model: ModelInterface,
        x_batch: np.ndarray,
        y_batch: Optional[np.ndarray],
        a_batch: Optional[np.ndarray],
        s_batch: np.ndarray,
    ) -> Tuple[ModelInterface, np.ndarray, np.ndarray, np.ndarray, np.ndarray]:
        """
        Implement this method if you need custom postprocessing of results or
        additional attributes.
        """
        pass

    @property
    def interpret_scores(self) -> None:
        """

        Returns
        -------

        """
        print(self.__init__.__doc__.split(".")[1].split("References")[0])

    @property
    def get_params(self) -> dict:
        """
        List parameters of metric.
        Returns: a dictionary with attributes if not excluded from pre-determined list
        -------

        """
        attr_exclude = [
            "args",
            "kwargs",
            "all_results",
            "last_results",
            "default_plot_func",
            "disable_warnings",
            "display_progressbar",
        ]
        return {k: v for k, v in self.__dict__.items() if k not in attr_exclude}

    def set_params(self, key: str, value: Any) -> dict:
        """
        Set a parameter of a metric.
        Parameters
        ----------
        key: attribute of metric to mutate
        value: value to update the key with

        -------
        Returns: the updated dictionary.

        """
        self.kwargs[key] = value
        return self.kwargs

    def plot(
        self,
        plot_func: Union[Callable, None] = None,
        show: bool = True,
        path_to_save: Union[str, None] = None,
        *args,
        **kwargs,
    ) -> None:
        """
        Basic plotting functionality for Metric class.
        The user provides a plot_func (Callable) that contains the actual plotting logic (but returns None).

        Parameters
        ----------
        plot_func: a Callable with the actual plotting logic.
        show: a boolean to state if the plot shall be shown.
        path_to_save: a string that specifies the path to save file.
        args: an optional with additional arguments.
        kwargs: an optional dict with additional arguments.

        Returns: None.
        -------

        """

        # Get plotting func if not provided.
        if plot_func is None:
            plot_func = self.default_plot_func

        # Asserts.
        asserts.assert_plot_func(plot_func=plot_func)

        # Plot!
        plot_func(*args, **kwargs)

        if show:
            plt.show()

        if path_to_save:
            plt.savefig(fname=path_to_save, dpi=400)

        return None


class PerturbationMetric(Metric):
    """
    Implementation base PertubationMetric class.

    This metric has additional attributes for perturbations.
    """

    @asserts.attributes_check
    def __init__(
        self,
        abs: bool,
        normalise: bool,
        normalise_func: Optional[Callable],
        normalise_func_kwargs: Optional[Dict[str, Any]],
        perturb_func: Callable,  # TODO: specify expected function signature
        perturb_func_kwargs: Optional[Dict[str, Any]],
        default_plot_func: Optional[Callable],
        disable_warnings: bool,
        display_progressbar: bool,
        **kwargs,
    ):

        # Initialize super-class with passed parameters
        super().__init__(
            abs=abs,
            normalise=normalise,
            normalise_func=normalise_func,
            normalise_func_kwargs=normalise_func_kwargs,
            default_plot_func=default_plot_func,
            display_progressbar=display_progressbar,
            disable_warnings=disable_warnings,
            **kwargs,
        )

        self.perturb_func = perturb_func

        if perturb_func_kwargs is None:
            perturb_func_kwargs = {}
        self.perturb_func_kwargs = perturb_func_kwargs<|MERGE_RESOLUTION|>--- conflicted
+++ resolved
@@ -5,7 +5,7 @@
 
 import matplotlib.pyplot as plt
 import numpy as np
-from tqdm import tqdm
+from tqdm.auto import tqdm
 
 from ..helpers import utils
 from ..helpers import asserts
@@ -15,7 +15,7 @@
 
 class Metric:
     """
-    Implementation base Metric class.
+    Implementation of the base Metric class.
     """
 
     @asserts.attributes_check
@@ -25,7 +25,8 @@
         normalise: bool,
         normalise_func: Optional[Callable],
         normalise_func_kwargs: Optional[Dict[str, Any]],
-        softmax: bool,
+        return_aggregate: Optional[bool],
+        aggregate_func: Optional[Callable],
         default_plot_func: Optional[Callable],
         disable_warnings: bool,
         display_progressbar: bool,
@@ -36,7 +37,6 @@
 
         Each of the defined metrics in Quantus, inherits from Metric base class.
 
-<<<<<<< HEAD
         A child metric can benefit from the following class methods:
         - __call__(): Will call general_preprocess(), apply evaluate_instance() on each
                       instance and finally call custom_preprocess().
@@ -51,7 +51,8 @@
         normalise (boolean): Indicates whether normalise operation is applied on the attribution.
         normalise_func (callable): Attribution normalisation function applied in case normalise=True.
         normalise_func_kwargs (dict): Keyword arguments to be passed to normalise_func on call.
-        softmax (boolean): Indicates wheter to use softmax probabilities or logits in model prediction.
+        return_aggregate (boolean): Indicates if an aggregated score should be computed over all instances.
+        aggregate_func (callable): Callable that aggregates the scores given an evaluation call..
         default_plot_func (callable): Callable that plots the metrics result.
         disable_warnings (boolean): Indicates whether the warnings are printed.
         display_progressbar (boolean): Indicates whether a tqdm-progress-bar is printed.
@@ -63,7 +64,8 @@
 
         self.abs = abs
         self.normalise = normalise
-        self.softmax = softmax
+        self.return_aggregate = return_aggregate
+        self.aggregate_func = aggregate_func
         self.normalise_func = normalise_func
 
         if normalise_func_kwargs is None:
@@ -74,33 +76,6 @@
         self.disable_warnings = disable_warnings
         self.display_progressbar = display_progressbar
 
-=======
-        To add a new metric classes to the library, the minimum set of attributes that should be included are:
-
-            args: a arguments (optional)
-            kwargs: a dictionary of key, value pairs (optional)
-            abs: a bool stating if absolute operation should be taken on the attributions
-            normalise: a bool stating if the attributions should be normalised
-            normalise_func: a Callable that make a normalising transformation of the attributions
-            default_plot_func: a Callable that plots the metrics result
-            display_progressbar (boolean): indicates whether a tqdm-progress-bar is printed, default=False.
-            return_aggregate: a bool if an aggregated score should be produced for the metric over all instances
-            aggregate_func: a Callable to aggregate the scores per instance to one float
-            last_results: a list containing the resulting scores of the last metric instance call
-            all_results: a list containing the resulting scores of all the calls made on the metric instance
-
-        """
-        self.args = args
-        self.kwargs = kwargs
-        self.abs = self.kwargs.get("abs", False)
-        self.normalise = self.kwargs.get("normalise", False)
-        self.normalise_func = self.kwargs.get("normalise_func", normalise_by_negative)
-        self.default_plot_func = Callable
-        self.disable_warnings = self.kwargs.get("disable_warnings", False)
-        self.display_progressbar = self.kwargs.get("display_progressbar", False)
-        self.return_aggregate = self.kwargs.get("return_aggregate", False)
-        self.aggregate_func = self.kwargs.get("aggregate_func", np.mean)
->>>>>>> 6f7ced11
         self.last_results = []
         self.all_results = []
 
@@ -108,7 +83,6 @@
         self,
         model,
         x_batch: np.ndarray,
-<<<<<<< HEAD
         y_batch: Optional[np.ndarray],
         a_batch: Optional[np.ndarray],
         s_batch: Optional[np.ndarray],
@@ -118,12 +92,6 @@
         model_predict_kwargs: Optional[Dict],
         softmax: Optional[bool],
         device: Optional[str] = None,
-=======
-        y_batch: Union[np.ndarray, int],
-        a_batch: Union[np.ndarray, None],
-        s_batch: Union[np.ndarray, None] = None,
-        *args,
->>>>>>> 6f7ced11
         **kwargs,
     ) -> Union[int, float, list, dict, None]:
         """
@@ -146,14 +114,14 @@
             Inferred from the input shape if None.
         explain_func (callable): Callable generating attributions.
         explain_func_kwargs (dict, optional): Keyword arguments to be passed to explain_func on call.
+        model_predict_kwargs (dict, optional): Keyword arguments to be passed to the model's predict method.
         device (string): Indicated the device on which a torch.Tensor is or will be allocated: "cpu" or "gpu".
-        softmax (boolean): Indicates wheter to use softmax probabilities or logits in model prediction.
+        softmax (boolean): Indicates whether to use softmax probabilities or logits in model prediction.
             This is used for this __call__ only and won't be saved as attribute. If None, self.softmax is used.
-        model_predict_kwargs (dict, optional): Keyword arguments to be passed to the model's predict method.
 
         Returns
         -------
-        last_results: a list of float(s) with the evaluation outcome of concerned batch
+        last_results: a list of float(s) with the evaluation outcome of concerned batch.
 
         Examples
         --------
@@ -201,21 +169,24 @@
         # Create progress bar if desired.
         iterator = tqdm(
             enumerate(zip(x_batch, y_batch, a_batch, s_batch)),
-            total=len(x_batch),
+            total=len(x_batch), # TODO. Will this work for metrics that has additional for loops?
             disable=not self.display_progressbar,
+            desc=f"Evaluating {self.__class__.__name__} ...",
         )
         self.last_results = [None for _ in x_batch]
         for instance_id, (x_instance, y_instance, a_instance, s_instance) in iterator:
+            kwargs["instance_id"] = instance_id
             result = self.evaluate_instance(
                 model=model,
                 x=x_instance,
                 y=y_instance,
                 a=a_instance,
                 s=s_instance,
+                **kwargs,
             )
             self.last_results[instance_id] = result
 
-        # Call post-processing
+        # Call custom post-processing.
         self.custom_postprocess(
             model=model,
             x_batch=x_batch,
@@ -224,17 +195,30 @@
             s_batch=s_batch,
         )
 
+        if self.return_aggregate:
+            if self.aggregate_func:
+                try:
+                    self.last_results = [self.aggregate_func(self.last_results)]
+                except:
+                    print("The aggregation of evaluation scores failed. Check that "
+                          "'aggregate_func' supplied is appropriate for the data "
+                          "in 'last_results'.")
+            else:
+                raise KeyError("Specify an 'aggregate_func' (Callable) to aggregate evaluation scores.")
+
         self.all_results.append(self.last_results)
+
         return self.last_results
 
     @abstractmethod
     def evaluate_instance(
         self,
         model: ModelInterface,
-        x_instance: np.ndarray,
-        y_instance: Optional[np.ndarray] = None,
-        a_instance: Optional[np.ndarray] = None,
-        s_instance: Optional[np.ndarray] = None,
+        x: np.ndarray,
+        y: Optional[np.ndarray] = None,
+        a: Optional[np.ndarray] = None,
+        s: Optional[np.ndarray] = None,
+        **kwargs,
     ) -> Any:
         """
         This method needs to be implemented to use __call__().
@@ -264,7 +248,7 @@
 
         - Reshapes data to channel first layout.
         - Wraps model into ModelInterface.
-        - Creates attribtions if necessary.
+        - Creates attributions if necessary.
         - Expands attributions to data shape (adds channel dimension).
         - Calls custom_preprocess().
         - Normalises attributions if desired.
@@ -272,6 +256,7 @@
         - If no segmentation s_batch given, creates list of Nones with as many
           elements as there are data instances.
         """
+
         # Reshape input batch to channel first order:
         if not isinstance(channel_first, bool):  # None is not a boolean instance.
             channel_first = utils.infer_channel_first(x_batch)
@@ -279,9 +264,8 @@
 
         # Wrap the model into an interface.
         if model:
+
             # Use attribute value if not passed explicitly.
-            if softmax is None:
-                softmax = self.softmax
             model = utils.get_wrapped_model(
                 model=model,
                 channel_first=channel_first,
@@ -328,7 +312,7 @@
         if self.normalise:
             a_batch = self.normalise_func(
                 a=a_batch,
-                # TODO note: this assumes we always have a batch axis. that ok?
+                # TODO note: this assumes we always have a batch axis. Is that ok?
                 normalized_axes=list(range(np.ndim(a_batch)))[1:],
                 **self.normalise_func_kwargs,
             )
@@ -344,6 +328,22 @@
         return model, x_batch, y_batch, a_batch, s_batch
 
     def custom_preprocess(
+        self,
+        model: ModelInterface,
+        x_batch: np.ndarray,
+        y_batch: Optional[np.ndarray],
+        a_batch: Optional[np.ndarray],
+        s_batch: np.ndarray
+    ) -> Tuple[ModelInterface, np.ndarray, np.ndarray, np.ndarray, np.ndarray, np.ndarray]:
+        """
+        Implement this method if you need custom preprocessing of data,
+        model alteration or simply for creating/initialising additional attributes.
+        """
+        # TODO. Maybe add a custom_batch
+        custom_batch = [None for _ in x_batch]
+        return model, x_batch, y_batch, a_batch, s_batch#, custom_batch
+
+    def custom_postprocess(
         self,
         model: ModelInterface,
         x_batch: np.ndarray,
@@ -352,32 +352,56 @@
         s_batch: np.ndarray,
     ) -> Tuple[ModelInterface, np.ndarray, np.ndarray, np.ndarray, np.ndarray]:
         """
-        Implement this method if you need custom preprocessing of data,
-        model alteration or simply for creating/initializing additional attributes.
-        """
-        return model, x_batch, y_batch, a_batch, s_batch
-
-    def custom_postprocess(
-        self,
-        model: ModelInterface,
-        x_batch: np.ndarray,
-        y_batch: Optional[np.ndarray],
-        a_batch: Optional[np.ndarray],
-        s_batch: np.ndarray,
-    ) -> Tuple[ModelInterface, np.ndarray, np.ndarray, np.ndarray, np.ndarray]:
-        """
         Implement this method if you need custom postprocessing of results or
         additional attributes.
         """
         pass
 
+    def plot(
+        self,
+        plot_func: Union[Callable, None] = None,
+        show: bool = True,
+        path_to_save: Union[str, None] = None,
+        *args,
+        **kwargs,
+    ) -> None:
+        """
+        Basic plotting functionality for Metric class.
+        The user provides a plot_func (Callable) that contains the actual plotting logic (but returns None).
+
+        Parameters
+        ----------
+        plot_func: a Callable with the actual plotting logic.
+        show: a boolean to state if the plot shall be shown.
+        path_to_save: a string that specifies the path to save file.
+        args: an optional with additional arguments.
+        kwargs: an optional dict with additional arguments.
+
+        Returns: None.
+
+        """
+        # Get plotting func if not provided.
+        if plot_func is None:
+            plot_func = self.default_plot_func
+
+        # Asserts.
+        asserts.assert_plot_func(plot_func=plot_func)
+
+        # Plot!
+        plot_func(*args, **kwargs)
+
+        if show:
+            plt.show()
+
+        if path_to_save:
+            plt.savefig(fname=path_to_save, dpi=400)
+
+        return None
+
     @property
     def interpret_scores(self) -> None:
         """
-
-        Returns
-        -------
-
+        Get an interpretation of the scores.
         """
         print(self.__init__.__doc__.split(".")[1].split("References")[0])
 
@@ -400,70 +424,13 @@
         ]
         return {k: v for k, v in self.__dict__.items() if k not in attr_exclude}
 
-    def set_params(self, key: str, value: Any) -> dict:
-        """
-        Set a parameter of a metric.
-        Parameters
-        ----------
-        key: attribute of metric to mutate
-        value: value to update the key with
-
-        -------
-        Returns: the updated dictionary.
-
-        """
-        self.kwargs[key] = value
-        return self.kwargs
-
-    def plot(
-        self,
-        plot_func: Union[Callable, None] = None,
-        show: bool = True,
-        path_to_save: Union[str, None] = None,
-        *args,
-        **kwargs,
-    ) -> None:
-        """
-        Basic plotting functionality for Metric class.
-        The user provides a plot_func (Callable) that contains the actual plotting logic (but returns None).
-
-        Parameters
-        ----------
-        plot_func: a Callable with the actual plotting logic.
-        show: a boolean to state if the plot shall be shown.
-        path_to_save: a string that specifies the path to save file.
-        args: an optional with additional arguments.
-        kwargs: an optional dict with additional arguments.
-
-        Returns: None.
-        -------
-
-        """
-
-        # Get plotting func if not provided.
-        if plot_func is None:
-            plot_func = self.default_plot_func
-
-        # Asserts.
-        asserts.assert_plot_func(plot_func=plot_func)
-
-        # Plot!
-        plot_func(*args, **kwargs)
-
-        if show:
-            plt.show()
-
-        if path_to_save:
-            plt.savefig(fname=path_to_save, dpi=400)
-
-        return None
-
 
 class PerturbationMetric(Metric):
     """
     Implementation base PertubationMetric class.
 
-    This metric has additional attributes for perturbations.
+    Metric categories such as Faithfulness and Robustness share certain characteristics when it comes to perturbations.
+    As follows, this metric class is created which has additional attributes for perturbations.
     """
 
     @asserts.attributes_check
@@ -473,20 +440,24 @@
         normalise: bool,
         normalise_func: Optional[Callable],
         normalise_func_kwargs: Optional[Dict[str, Any]],
-        perturb_func: Callable,  # TODO: specify expected function signature
+        perturb_func: Callable,
         perturb_func_kwargs: Optional[Dict[str, Any]],
+        return_aggregate: Optional[bool],
+        aggregate_func: Optional[Callable],
         default_plot_func: Optional[Callable],
         disable_warnings: bool,
         display_progressbar: bool,
         **kwargs,
     ):
 
-        # Initialize super-class with passed parameters
+        # Initialise super-class with passed parameters.
         super().__init__(
             abs=abs,
             normalise=normalise,
             normalise_func=normalise_func,
             normalise_func_kwargs=normalise_func_kwargs,
+            return_aggregate=return_aggregate,
+            aggregate_func=aggregate_func,
             default_plot_func=default_plot_func,
             display_progressbar=display_progressbar,
             disable_warnings=disable_warnings,
@@ -497,4 +468,5 @@
 
         if perturb_func_kwargs is None:
             perturb_func_kwargs = {}
+
         self.perturb_func_kwargs = perturb_func_kwargs